--- conflicted
+++ resolved
@@ -85,23 +85,15 @@
   val KEY_STORE_TYPE_DEFAULT = "JKS"
 
   //source
-<<<<<<< HEAD
-=======
-  val IMPORT_MODE = s"$CASSANDRA_CONNECTOR_PREFIX.import.mode"
-  val IMPORT_MODE_DOC = s"Import mode for the tables. Either $BULK or $INCREMENTAL"
 
->>>>>>> a3477b22
   val BATCH_SIZE = s"$CASSANDRA_CONNECTOR_PREFIX.$BATCH_SIZE_PROP_SUFFIX"
   val BATCH_SIZE_DOC = "The number of records the source task should drain from the reader queue."
   val BATCH_SIZE_DEFAULT = 100
 
-<<<<<<< HEAD
   val FETCH_SIZE = s"$CASSANDRA_CONNECTOR_PREFIX.fetch.size"
   val FETCH_SIZE_DOC = "The number of records the Cassandra driver will return at once."
   val FETCH_SIZE_DEFAULT = 5000
 
-=======
->>>>>>> a3477b22
   val READER_BUFFER_SIZE = s"$CASSANDRA_CONNECTOR_PREFIX.task.buffer.size"
   val READER_BUFFER_SIZE_DOC = "The size of the queue as read writes to."
   val READER_BUFFER_SIZE_DEFAULT = 10000
@@ -159,16 +151,8 @@
   val CONSISTENCY_LEVEL_DISPLAY = "Consistency Level"
   val CONSISTENCY_LEVEL_DEFAULT = ""
 
-<<<<<<< HEAD
   val PROGRESS_COUNTER_ENABLED = "connect.progress.enabled"
   val PROGRESS_COUNTER_ENABLED_DOC = "Enables the output for how many records have been processed"
   val PROGRESS_COUNTER_ENABLED_DEFAULT = false
   val PROGRESS_COUNTER_ENABLED_DISPLAY = "Enable progress counter"
-=======
-
-  val TIMESTAMP_TYPE = s"$CASSANDRA_CONNECTOR_PREFIX.timestamp.type"
-  val TIMESTAMP_TYPE_DOC = "The Cassandra data type of the timestamp column, either timeuuid (default) or timestamp."
-  val TIMESTAMP_TYPE_DEFAULT = "timeUUID"
-
->>>>>>> a3477b22
 }