![Actions Status](https://github.com/lensesio/stream-reactor/workflows/CI/badge.svg)
[<img src="https://img.shields.io/badge/docs--orange.svg?"/>](https://docs.lenses.io/connectors/)


Join us on slack [![Alt text](images/slack.jpeg)](https://launchpass.com/lensesio)

# Lenses for Apache Kafka

Lenses offers SQL (for data browsing and Kafka Streams), Kafka Connect connector management, cluster monitoring and more.

You can find more on [lenses.io](http://www.lenses.io)

# Stream Reactor


![Alt text](images/streamreactor-logo.png)


A collection of components to build a real time ingestion pipeline.

### Connectors

**Please take a moment and read the documentation and make sure the software prerequisites are met!!**

|Connector       | Type   | Description                                                                                   | Docs |
|----------------|--------|-----------------------------------------------------------------------------------------------|------|
| AzureDocumentDb| Sink   | Kafka connect Azure DocumentDb sink to subscribe to write to the cloud Azure Document Db.     | [Docs](https://docs.lenses.io/connectors/sink/azuredocdb.html)             |
| BlockChain     | Source | Kafka connect Blockchain source to subscribe to Blockchain streams and write to Kafka.        | [Docs](https://docs.lenses.io/connectors/source/blockchain.html)           |
| Bloomberg      | Source | Kafka connect source to subscribe to Bloomberg streams and write to Kafka.                    | [Docs](https://docs.lenses.io/connectors/source/bloomberg.html)            |
| Cassandra      | Source | Kafka connect Cassandra source to read Cassandra and write to Kafka.                          | [Docs](https://docs.lenses.io/connectors/source/cassandra.html)            |
| *Cassandra     | Sink   | Certified DSE Kafka connect Cassandra sink task to write Kafka topic payloads to Cassandra.   | [Docs](https://docs.lenses.io/connectors/sink/cassandra.html)              |
| Coap           | Source | Kafka connect Coap source to read from IoT Coap endpoints using Californium.                  | [Docs](https://docs.lenses.io/connectors/source/coap.html)                 |
| Coap           | Sink   | Kafka connect Coap sink to write kafka topic payload to IoT Coap endpoints using Californium. | [Docs](https://docs.lenses.io/connectors/sink/coap.html)                   |
| Elastic 6      | Sink   | Kafka connect Elastic Search sink to write payloads to Elastic Search 6.x w. tcp or http      | [Docs](https://docs.lenses.io/connectors/sink/elastic6.html)               |
| FTP/HTTP       | Source | Kafka connect FTP and HTTP source to write file data into Kafka topics.                       | [Docs](https://docs.lenses.io/connectors/source/ftp.html)                  |
| Hazelcast      | Sink   | Kafka connect Hazelcast sink to write Kafka topic payloads to Hazelcast.                      | [Docs](https://docs.lenses.io/connectors/sink/hazelcast.html)              |
| HBase          | Sink   | Kafka connect HBase sink to write Kafka topic payloads to HBase.                              | [Docs](https://docs.lenses.io/connectors/sink/hbase.html)                  |
| Hive           | Source | Kafka connect Hive source to read data from Hive/HDFS into Kafka.                             | [Docs](https://docs.lenses.io/connectors/source/hive.html)
| Hive           | Sink   | Kafka connect Hive sink to read data Kafka and load into Hive/HDFS                            | [Docs](https://docs.lenses.io/connectors/sink/hive.html)|
| InfluxDb       | Sink   | Kafka connect InfluxDb sink to write Kafka topic payloads to InfluxDb.
| Kudu           | Sink   | Kafka connect Kudu sink to write Kafka topic payloads to Kudu.                                | [Docs](https://docs.lenses.io/connectors/sink/kudu.html)                   |                        | [Docs](https://docs.lenses.io/connectors/sink/influx.html)                 |
| JMS            | Source | Kafka connect JMS source to write from JMS to Kafka topics.                                   | [Docs](https://docs.lenses.io/connectors/source/jms.html)                  |
| JMS            | Sink   | Kafka connect JMS sink to write Kafka topic payloads to JMS.                                  | [Docs](https://docs.lenses.io/connectors/sink/jms.html)                    |
| MongoDB        | Sink   | Kafka connect MongoDB sink to write Kafka topic payloads to MongoDB.                          | [Docs](https://docs.lenses.io/connectors/sink/mongo.html)                  |
| MQTT           | Source | Kafka connect MQTT source to write data from MQTT to Kafka.                                   | [Docs](https://docs.lenses.io/connectors/source/mqtt.html)                 |
| MQTT           | Sink   | Kafka connect MQTT sink to write data from Kafka to MQTT.                                     | [Docs](https://docs.lenses.io/connectors/sink/mqtt.html)                   |
| Pulsar         | Source | Kafka connect Pulsar source to write data from Pulsar to Kafka.                               | [Docs](https://docs.lenses.io/connectors/source/pulsar.html)                 |
| Pulsar         | Sink   | Kafka connect Pulsar sink to write data from Kafka to Pulsar.                                 | [Docs](https://docs.lenses.io/connectors/sink/pulsar.html)                   |
| Redis          | Sink   | Kafka connect Redis sink to write Kafka topic payloads to Redis.                              | [Docs](https://docs.lenses.io/connectors/sink/redis.html)                  |
| VoltDB         | Sink   | Kafka connect Voltdb sink to write Kafka topic payloads to Voltdb.                            | [Docs](https://docs.lenses.io/connectors/sink/voltdb.html)                 |


## Release Notes

**Pending**

<<<<<<< HEAD
*   Move to Scala 2.12
*   Move to Kafka 2.4.1 and Confluent 5.4
*   Add support for Redis Streams

=======
Move to Scala 2.12
Move to Kafka 2.4.1 and Confluent 5.4
>>>>>>> bbf30e1c

Deprecated:
    * Druid Sink
    * Elastic Sink
    * Elastic5 Sink
    * Rethink Sink     

**1.2.7**
**Features**
*   MQTT Source
    
    Support dynamic topic names in Kafka from a wildcard subscription.
    
    Example: INSERT INTO `$` SELECT * FROM /mqttSourceTopic/+/test
    
    If the MQTT topic is /mqttSourceTopic/A/test this Will result in topics in kafka 
    mqttSourceTopic_A_test
    
*   Cassandra (source)
    *   Support for sending JSON formatted message (with string key) to kafka topic.
    
        Sample KCQL would be like:
        
        `INSERT INTO <topic> SELECT <fields> FROM <column_family> PK <PK_field> WITHFORMAT JSON WITHUNWRAP INCREMENTALMODE=<mode> WITHKEY(<key_field>)`
        
        This would send field's values as JSON object to the said topic.
        
        Note that in kafka connect properties one needs to set `key.converter` and `value.converter` as `org.apache.kafka.connect.storage.StringConverter`
         
    * Added a new INCREMENTALMODE called dsesearchtimestamp that will make a DSE Search queries using Solr instead of a native Cassandra query.

        Instead of the native query:

        SELECT a, b, c, d FROM keyspace.table WHERE pkCol > ? AND pkCol <= ? ALLOW FILTERING;
        We will have now the query with Solr on the dsesearchtimestamp INCREMENTALMODE:

        SELECT a, b, c, d FROM keyspace.table WHERE solr_query=?;
        Where the solr_query will be something like this:

        pkCol:{2020-03-23T15:02:21Z TO 2020-03-23T15:30:12.989Z]
        
*   AzureDocumentDB

    *   Move to version 2.x since 1.x is deprecated in May 2020
        
**Bug fixes**

*   JMS Source

    Allow for tasks parallelization and how the connector tasks parallelization is decided.
    
    Changes:
    *  Allow the connector to respect the `tasks.max` value provided if the user `connect.jms.scale.type`. Available values are `kcql` and `default`.
    If `KCQL` is provided it will be based on the number of KCQL statements written, otherwise it will be driven based on the connector `tasks.max`

*   Kudu Sink
    
    Handle null decimal types correctly
    
*   Mongo Sink

    Handle decimal types

**1.2.4**
**Bug fixes**

*   JMS Source

    Ack the JMS messages was not always possible. Also there was an issue with producing the messages to Kafka out of order from the JMS queue. 
    Changes:
    
    *  Queue messages order are retained when published to Kafka (although they might be routed to different partitions)
    *  Ack happens for each message. This is a change from previous behaviour.
    *  Records which fail to be committed to Kafka are not ack-ed on JMS side

**1.2.3**
**Features**

*   Influx
    *   Support for referencing _key values
    *   Support Unix timestamp as double
*   MQTT
    *   Replicate shared subscription to all tasks
    *   Add sink config to specify retained messages
    *   Add a config to specify retained messages
*   Hazelcast
    *   SSL support
*   MongoDB
    *   SSL support
    *   Removing database name dashes restriction
*   FTP
    *   FTPS support

**Bug fixes**
*   Hive
    *   Fix for writing nested structures to Hive
    *   Improves the code for the async function call to use the CAS

**1.2.2**
**Features**

*   Redis
    *   TTL Support
    *   SSL support
    *   AWS ElasticCache support
    *   GEOADD support
    *   PUB/SUB support
*   MQTT
    *   Multi server connection
    *   Dynamic Target support
*   Hive
    *   Kerberos support
*   Kudu
    *   Comma separated master endpoints

**Bug fixes**

*   Redis
    *   Topic regex
*   JMS
    *   Filters out Kafka records with null value
*   Cassandra
    *   Timestamp comparison
    *   PK check for incremental
*   Mongo
    *   Memory leak

**1.2.1**

*   Fixed Set support on the Cassandra source connector
*   Support Array type in InfluxDB connector
*   Fixed records out of order when insert on the Kudu sink connector
*   Upgrade to kafka 2.1.0
*   Added support for custom delimiter in composite primary keys on the Redis sink connector

**1.2.0**

*   Upgrade to Kafka 2.0
*   New Hive source and sink connector supporting Avro, Parquet and ORC
*   Fix on NPE for Redis multiple sorted sets
*   Fixed setting Mongo primary _id field in upsert mode
*   Fix on handling multiple topics in Redis sort set
*   Fixed mongodb sink exception when PK is compound key
*   Fixed JMS sink with password is not working, wrong context
*   Fixed handling multiple primary keys for sorted sets
*   Fixed Kudu sink autocreate adding unnecessary partition
*   Fixed Avro field with default value does not create table in Kudu
*   Fixed Kudu Connector Can Not AutoCreate Table from Sink Record
*   Fixed JMS sink session rollback exception if session is closed


**1.1.0**

*   Upgrade to Kafka 1.1.0
*   Added SSL, subscription, partitioning, batching and key selection to Pulsar source and sink
*   Elastic6 connector @caiooliveiraeti !
*   HTTP Basic Auth for Elasticsearch http client thanks @justinsoong !
*   Add polling timeout on the JMS source connector to avoid high CPU in the source connector poll thanks #373 @matthedude
*   Fixes on the elastic primary key separator thanks @caiooliveiraeti!
*   Fix on the MQTT class loader
*   Fix on the JMS class loader
*   Fix on JMS to close down connections cleanly #363 thanks @matthedude!
*   Fix on MQTT to correctly handle authentication 
*   Moved MongoDB batch size to KCQL. ``connect.mongodb.batch.size`` is deprecated
*   Added ``connect.mapping.collection.to.json`` to treat maps, list, sets as json when inserting into Cassandra
*   Added support for Elastic Pipelines thanks @caiooliveiraeti!
*   Moved ReThinkDB batch size to KCQL ``connect.rethink.batch.size`` is deprecated
*   MQTT source allows full control of matching the topic ``INSERT INTO targetTopic SELECT * FROM mqttTopic ... WITHREGEX=`$THE_REGEX` ``
*   Upgrade Kudu Client to 0.7
*   Upgrade Azure documentDB client to 1.16.0
*   Upgrade Elastic5 to elastic4s 5.6.5
*   Upgrade Elastic6 to elastic4s 6.2.5
*   Upgrade Hazelcast client to 3.10
*   Upgrade InfluxDB client to 2.9
*   Upgrade MongoDB client to 3.6.3
*   Upgrade Redis client to 2.9
*   Kudu connector now accepts a comma separated list of master addresses
*   Added missing ``connect.elastic.retry.interval`` to elastic5 and elastic6
*   Added a default value set property to Cassandra to allow ``DEFAULT UNSET`` to be added on insert. Omitted columns from maps default to null.
    Alternatively, if set ``UNSET``, pre-existing value  will be preserved
*   Cassandra source batch size now in KCQL. ``connect.cassandra.batch.size`` is deprecated .   


**1.0.0**

* Kafka 1.0.0 Support

**0.4.0**

*   Add FTPS support to FTP connector, new configuration option `ftp.protocol` introduced, either ftp (default) or ftps.
*   Fix for MQTT source High CPU Thanks @masahirom!
*   Improve logging on Kudu
*   DELETE functionality add to the Cassandra sink, deletion now possible for null payloads, thanks @sandonjacobs !
*   Fix in kafka-connect-common to handle primary keys with doc strings thanks, @medvekoma !
*   Fix writing multiple topics to the same table in Cassandra #284
*   Upgrade to Cassandra driver 3.3.0 and refactor Cassandra tests
*   Fix on JMS source transacted queues #285 thanks @matthedude !
*   Fix on Cassandra source, configurable timespan queries. You can now control the timespan the Connector will query for
*   Allow setting initial query timestamp on Cassandra source
*   Allow multiple primary keys on the redis sink

**0.3.0**

*   Upgrade CoAP to 2.0.0-M4
*   Upgrade to Confluent 3.3 and Kafka 0.11.0.0.
*   Added MQTT Sink.
*   Add MQTT wildcard support.
*   Upgrade CoAP to 2.0.0-M4.
*   Added WITHCONVERTERS and WITHTYPE to JMS and MQTT connectors in KCQL to simplify configuration.
*   Added FLUSH MODE to Kudu. Thanks! @patsak

**0.2.6**

### Features

*   Added MQTT Sink
*   Upgrade to Confluent 3.2.2
*   Upgrade to KCQL 2x
*   Add CQL generator to Cassandra source
*   Add KCQL INCREMENTALMODE support to the Cassandra source, bulk mode and the timestamp column type is now take from KCQL
*   Support for setting key and truststore type on Cassandra connectors
*   Added token based paging support for Cassandra source
*   Added default bytes converter to JMS Source
*   Added default connection factory to JMS Source
*   Added support for SharedDurableConsumers to JMS Connectors
*   Upgraded JMS Connector to JMS 2.0
*   Moved to Elastic4s 2.4
*   Added Elastic5s with TCP, TCP+XPACK and HTTP client support
*   Upgrade Azure Documentdb to 1.11.0
*   Added optional progress counter to all connectors, it can be enabled with ``connect.progress.enabled`` which will periodically report log messages processed
*   Added authentication and TLS to ReThink Connectors
*   Added TLS support for ReThinkDB, add batch size option to source for draining the internal queues.
*   Upgrade Kudu Client to 1.4.0
*   Support for dates in Elastic Indexes and custom document types
*   Upgrade Connect CLI to 1.0.2 (Renamed to connect-cli)

### Bug Fixes


*   Fixes for high CPU on CoAP source
*   Fixes for high CPU on Cassandra source
*   Fixed Avro double fields mapping to Kudu columns
*   Fixes on JMS properties converter, Invalid schema when extracting properties

### Misc

*   Refactored Cassandra Tests to use only one embedded instance
*   Removed unused batch size and bucket size options from Kudu, they are taken from KCQL
*   Removed unused batch size option from DocumentDb
*   Rename Azure DocumentDb `connect.documentdb.db` to `connect.documentdb.db`
*   Rename Azure DocumentDb `connect.documentdb.database.create` to `connect.documentdb.db.create`
*   Rename Cassandra Source `connect.cassandra.source.kcql` to `connect.cassandra.kcql`
*   Rename Cassandra Source `connect.cassandra.source.timestamp.type` to `connect.cassandra.timestamp.type`
*   Rename Cassandra Source `connect.cassandra.source.import.poll.interval` to `connect.cassandra.import.poll.interval`
*   Rename Cassandra Source `connect.cassandra.source.error.policy` to `connect.cassandra.error.policy`
*   Rename Cassandra Source `connect.cassandra.source.max.retries` to `connect.cassandra.max.retries`
*   Rename Cassandra Sink `connect.cassandra.source.retry.interval` to `connect.cassandra.retry.interval`
*   Rename Cassandra Sink `connect.cassandra.sink.kcql` to `connect.cassandra.kcql`
*   Rename Cassandra Sink `connect.cassandra.sink.error.policy` to `connect.cassandra.error.policy`
*   Rename Cassandra Sink `connect.cassandra.sink.max.retries` to `connect.cassandra.max.retries`
*   Rename Cassandra Sink Sink `connect.cassandra.sink.retry.interval` to `connect.cassandra.retry.interval`
*   Rename Coap Source `connect.coap.bind.port` to `connect.coap.port`
*   Rename Coap Sink `connect.coap.bind.port` to `connect.coap.port`
*   Rename Coap Source `connect.coap.bind.host` to `connect.coap.host`
*   Rename Coap Sink `connect.coap.bind.host` to `connect.coap.host`
*   Rename MongoDb `connect.mongo.database` to `connect.mongo.db`
*   Rename MongoDb `connect.mongo.sink.batch.size` to `connect.mongo.batch.size`
*   Rename Druid `connect.druid.sink.kcql` to `connect.druid.kcql`
*   Rename Druid `connect.druid.sink.conf.file` to `connect.druid.kcql`
*   Rename Druid `connect.druid.sink.write.timeout` to `connect.druid.write.timeout`
*   Rename Elastic `connect.elastic.sink.kcql` to `connect.elastic.kcql`
*   Rename HBase `connect.hbase.sink.column.family` to `connect.hbase.column.family`
*   Rename HBase `connect.hbase.sink.kcql` to `connect.hbase.kcql`
*   Rename HBase `connect.hbase.sink.error.policy` to `connect.hbase.error.policy`
*   Rename HBase `connect.hbase.sink.max.retries` to `connect.hbase.max.retries`
*   Rename HBase `connect.hbase.sink.retry.interval` to `connect.hbase.retry.interval`
*   Rename Influx `connect.influx.sink.kcql` to `connect.influx.kcql`
*   Rename Influx `connect.influx.connection.user` to `connect.influx.username`
*   Rename Influx `connect.influx.connection.password` to `connect.influx.password`
*   Rename Influx `connect.influx.connection.database` to `connect.influx.db`
*   Rename Influx `connect.influx.connection.url` to `connect.influx.url`
*   Rename Kudu `connect.kudu.sink.kcql` to `connect.kudu.kcql`
*   Rename Kudu `connect.kudu.sink.error.policy` to `connect.kudu.error.policy`
*   Rename Kudu `connect.kudu.sink.retry.interval` to `connect.kudu.retry.interval`
*   Rename Kudu `connect.kudu.sink.max.retries` to `connect.kudu.max.reties`
*   Rename Kudu `connect.kudu.sink.schema.registry.url` to `connect.kudu.schema.registry.url`
*   Rename Redis `connect.redis.connection.password` to `connect.redis.password` 
*   Rename Redis `connect.redis.sink.kcql` to `connect.redis.kcql`
*   Rename Redis `connect.redis.connection.host` to `connect.redis.host`
*   Rename Redis `connect.redis.connection.port` to `connect.redis.port` 
*   Rename ReThink `connect.rethink.source.host` to `connect.rethink.host`
*   Rename ReThink `connect.rethink.source.port` to `connect.rethink.port`
*   Rename ReThink `connect.rethink.source.db` to `connect.rethink.db`
*   Rename ReThink `connect.rethink.source.kcql` to `connect.rethink.kcql`
*   Rename ReThink Sink `connect.rethink.sink.host` to `connect.rethink.host`
*   Rename ReThink Sink `connect.rethink.sink.port` to `connect.rethink.port`
*   Rename ReThink Sink `connect.rethink.sink.db` to `connect.rethink.db`
*   Rename ReThink Sink `connect.rethink.sink.kcql` to `connect.rethink.kcql`
*   Rename JMS `connect.jms.user` to `connect.jms.username`
*   Rename JMS `connect.jms.source.converters` to `connect.jms.converters`
*   Remove JMS `connect.jms.converters` and replace my kcql `withConverters`
*   Remove JMS `connect.jms.queues` and replace my kcql `withType QUEUE`
*   Remove JMS `connect.jms.topics` and replace my kcql `withType TOPIC`
*   Rename Mqtt `connect.mqtt.source.kcql` to `connect.mqtt.kcql`
*   Rename Mqtt `connect.mqtt.user` to `connect.mqtt.username`
*   Rename Mqtt `connect.mqtt.hosts` to `connect.mqtt.connection.hosts`
*   Remove Mqtt `connect.mqtt.converters` and replace my kcql `withConverters`
*   Remove Mqtt `connect.mqtt.queues` and replace my kcql `withType=QUEUE`
*   Remove Mqtt `connect.mqtt.topics` and replace my kcql `withType=TOPIC`
*   Rename Hazelcast `connect.hazelcast.sink.kcql` to `connect.hazelcast.kcql`
*   Rename Hazelcast `connect.hazelcast.sink.group.name` to `connect.hazelcast.group.name`
*   Rename Hazelcast `connect.hazelcast.sink.group.password` to `connect.hazelcast.group.password`
*   Rename Hazelcast `connect.hazelcast.sink.cluster.members` tp `connect.hazelcast.cluster.members`
*   Rename Hazelcast `connect.hazelcast.sink.batch.size` to `connect.hazelcast.batch.size`
*   Rename Hazelcast `connect.hazelcast.sink.error.policy` to `connect.hazelcast.error.policy`
*   Rename Hazelcast `connect.hazelcast.sink.max.retries` to `connect.hazelcast.max.retries`
*   Rename Hazelcast `connect.hazelcast.sink.retry.interval` to `connect.hazelcast.retry.interval`
*   Rename VoltDB `connect.volt.sink.kcql` to `connect.volt.kcql`
*   Rename VoltDB `connect.volt.sink.connection.servers` to `connect.volt.servers`
*   Rename VoltDB `connect.volt.sink.connection.user` to `connect.volt.username`
*   Rename VoltDB `connect.volt.sink.connection.password` to `connect.volt.password`
*   Rename VoltDB `connect.volt.sink.error.policy` to `connect.volt.error.policy`
*   Rename VoltDB `connect.volt.sink.max.retries` to `connect.volt.max.retries`
*   Rename VoltDB `connect.volt.sink.retry.interval` to `connect.volt.retry.interval`


**0.2.5 (8 Apr 2017)**

*   Added Azure DocumentDB Sink Connector
*   Added JMS Source Connector.
*   Added UPSERT to Elastic Search
*   Support Confluent 3.2 and Kafka 0.10.2.
*   Cassandra improvements `withunwrap`
*   Upgrade to Kudu 1.0 and CLI 1.0
*   Add ingest_time to CoAP Source
*   InfluxDB bug fixes for tags and field selection.
*   Added Schemaless Json and Json with schema support to JMS Sink.
*   Support for Cassandra data type of ``timestamp`` in the Cassandra Source for timestamp tracking.

**0.2.4** (26 Jan 2017)

*   Added FTP and HTTP Source.
*   Added InfluxDB tag support. KCQL: INSERT INTO targetdimension ``SELECT * FROM influx-topic WITHTIMESTAMP sys_time() WITHTAG(field1, CONSTANT_KEY1=CONSTANT_VALUE1, field2,CONSTANT_KEY2=CONSTANT_VALUE1)``
*   Added InfluxDb consistency level. Default is ``ALL``. Use ``connect.influx.consistency.level`` to set it to ONE/QUORUM/ALL/ANY
*   InfluxDb ``connect.influx.sink.route.query`` was renamed to ``connect.influx.sink.kcql``
*   Added support for multiple contact points in Cassandra

**0.2.3** (5 Jan 2017)

*   Added CoAP Source and Sink.
*   Added MongoDB Sink.
*   Added MQTT Source.
*   Hazelcast support for ring buffers.
*   Redis support for Sorted Sets.
*   Added start scripts.
*   Added Kafka Connect and Schema Registry CLI.
*   Kafka Connect CLI now supports pause/restart/resume; checking connectors on the classpath and validating configuration of connectors.
*   Support for ``Struct``, ``Schema.STRING`` and ``Json`` with schema in the Cassandra, ReThinkDB, InfluxDB and MongoDB sinks.
*   Rename ``export.query.route`` to ``sink.kcql``.
*   Rename ``import.query.route`` to ``source.kcql``.
*   Upgrade to KCQL 0.9.5 - Add support for `STOREAS` so specify target sink types, e.g. Redis Sorted Sets, Hazelcast map, queues, ringbuffers.

### Building

<<<<<<< HEAD
***Requires gradle 5.0 to build.***
=======
***Requires gradle 6.0 to build.***
>>>>>>> bbf30e1c

To build

```bash
gradle compile
```

To test

```bash
gradle test
```

To create a fat jar

```bash
gradle shadowJar
```

You can also use the gradle wrapper

```
./gradlew shadowJar
```

To view dependency trees

```
gradle dependencies # or
gradle :kafka-connect-cassandra:dependencies
```

To build a particular project

```
gradle :kafka-connect-elastic5:build
```
To create a jar of a particular project:

```
gradle :kafka-connect-elastic5:shadowJar
```

## Contributing

We'd love to accept your contributions! Please use GitHub pull requests: fork the repo, develop and test your code, 
[semantically commit](http://karma-runner.github.io/1.0/dev/git-commit-msg.html) and submit a pull request. Thanks!<|MERGE_RESOLUTION|>--- conflicted
+++ resolved
@@ -54,15 +54,10 @@
 
 **Pending**
 
-<<<<<<< HEAD
 *   Move to Scala 2.12
 *   Move to Kafka 2.4.1 and Confluent 5.4
 *   Add support for Redis Streams
 
-=======
-Move to Scala 2.12
-Move to Kafka 2.4.1 and Confluent 5.4
->>>>>>> bbf30e1c
 
 Deprecated:
     * Druid Sink
@@ -427,11 +422,7 @@
 
 ### Building
 
-<<<<<<< HEAD
-***Requires gradle 5.0 to build.***
-=======
 ***Requires gradle 6.0 to build.***
->>>>>>> bbf30e1c
 
 To build
 
